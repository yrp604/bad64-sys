--- conflicted
+++ resolved
@@ -1,10 +1,6 @@
 [package]
 name = "bad64-sys"
-<<<<<<< HEAD
-version = "0.8.0"
-=======
-version = "0.8.1"
->>>>>>> ed98c508
+version = "0.8.2"
 authors = ["yrp <yrp604@protonmail.com>"]
 edition = "2024"
 description = "Rust bindings for Binja's arm64 disassembler"
